--- conflicted
+++ resolved
@@ -15,15 +15,12 @@
     "dev": "npm-run-all --parallel --print-label watch:**",
     "watch:src": "vite build --watch",
     "watch:dist": "nodemon -w dist --exec 'vite'",
-<<<<<<< HEAD
     "test": "vitest --config vitest.config.ts",
     "test:run": "vitest run --config vitest.config.ts",
     "test:coverage": "vitest run --coverage --config vitest.config.ts",
-    "test:ui": "vitest --ui --config vitest.config.ts"
-=======
+    "test:ui": "vitest --ui --config vitest.config.ts",
     "version": "changeset && changeset version",
     "release": "changeset publish"
->>>>>>> 53b5df6f
   },
   "author": "Alek Merani",
   "license": "MIT",
@@ -41,24 +38,18 @@
     "react-dom": "^19.1.1"
   },
   "devDependencies": {
-<<<<<<< HEAD
     "@testing-library/jest-dom": "^6.8.0",
     "@testing-library/react": "^16.3.0",
     "@testing-library/user-event": "^14.6.1",
-=======
     "@changesets/cli": "^2.29.7",
->>>>>>> 53b5df6f
     "@types/node": "^24.3.1",
     "@types/react": "^19.1.12",
     "@types/react-dom": "^19.1.9",
     "@vitest/ui": "^3.2.4",
     "amvite": "0.0.3",
-<<<<<<< HEAD
     "happy-dom": "^18.0.1",
     "jsdom": "^27.0.0",
-=======
     "glob": "^11.0.3",
->>>>>>> 53b5df6f
     "nodemon": "^3.1.10",
     "npm-run-all": "^4.1.5",
     "react": "^19.1.1",
